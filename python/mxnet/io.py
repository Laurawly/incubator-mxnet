--- conflicted
+++ resolved
@@ -170,23 +170,14 @@
 
         # batching
         if last_batch_handle == 'discard':
-<<<<<<< HEAD
             new_n = self.data_list[0].shape[0] - self.data_list[0].shape[0] % batch_size
             for k, _ in self.data:
                 self.data[k] = self.data[k][:new_n]
             for k, _ in self.label:
                 self.label[k] = self.label[k][:new_n]
-        self.num_data = self.data_list[0].shape[0]
-        assert self.num_data > batch_size, \
-            "batch_size need to be smaller than data size when not padding."
-=======
-            new_n = data_list[0].shape[0] - data_list[0].shape[0] % batch_size
-            for i in range(self.num_source):
-                data_list[i] = data_list[i][:new_n]
         self.num_data = data_list[0].shape[0]
         assert self.num_data >= batch_size, \
             "batch_size needs to be smaller than data size when not padding."
->>>>>>> baa30a20
         self.cursor = -batch_size
         self.batch_size = batch_size
         self.last_batch_handle = last_batch_handle
